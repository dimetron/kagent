--- conflicted
+++ resolved
@@ -17,7 +17,8 @@
   const router = useRouter();
   const agentRef = k8sRefUtils.toRef(
     agent.metadata.namespace || '',
-    agent.metadata.name || '');
+    agent.metadata.name || ''
+  );
   const isBYO = agent.spec?.type === "BYO";
   const isWorkflow = agent.spec?.type === "Workflow";
   const byoImage = isBYO ? agent.spec?.byo?.deployment?.image : undefined;
@@ -72,35 +73,26 @@
         </p>
         <div className="mt-4 flex items-center text-xs text-muted-foreground">
           {isBYO ? (
-<<<<<<< HEAD
-            <span title={byoImage} className="truncate">
+              <span title={byoImage} className="truncate">
               Image: {byoImage}
             </span>
           ) : isWorkflow ? (
-            <span className="truncate">
+              <span className="truncate">
               {getWorkflowType()} Workflow
             </span>
-              ) : (
-            <span className="truncate">
+          ) : (
+              <span className="truncate">
                 {modelProvider} ({model})
             </span>
           )}
-
-           {/* this handles the ribbon part to  edit it change the py to change height and bg-yellow-400/30 to change transparency levels*/}
-=======
-            <span title={byoImage} className="truncate">Image: {byoImage}</span>
-          ) : (
-            <span className="truncate">{modelProvider} ({model})</span>
-          )}
->>>>>>> b1f142ab
         </div>
       </CardContent>
 
       {!isReady && (
         <div className={cn(
           "absolute inset-0 rounded-xl flex flex-col items-center justify-center z-20 backdrop-blur-[2px]",
-          !accepted 
-            ? "bg-destructive/90" 
+          !accepted
+            ? "bg-destructive/90"
             : "bg-secondary/90"
         )}>
           <div className="text-center px-6 py-8 max-w-[80%]">
@@ -121,8 +113,8 @@
               "text-base drop-shadow",
               !accepted ? "text-destructive-foreground/95" : "text-secondary-foreground/90"
             )}>
-              {!accepted 
-                ? "Configuration needs review" 
+              {!accepted
+                ? "Configuration needs review"
                 : "Still deploying..."}
             </p>
           </div>
