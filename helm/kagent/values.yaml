# Default values for kagent

# ==============================================================================
# GLOBAL CONFIGURATION
# ==============================================================================

tag: ""


imagePullSecrets: []
imagePullPolicy: IfNotPresent

nameOverride: ""
fullnameOverride: ""

# -- Override the namespace
# @default -- `.Release.Namespace`
namespaceOverride: ""

podAnnotations: {}

podSecurityContext: {}
  # fsGroup: 2000

securityContext: {}
  # capabilities:
  #   drop:
  #   - ALL
  # readOnlyRootFilesystem: true
  # runAsNonRoot: true
  # runAsUser: 1000

# ==============================================================================
# CORE KAGENT COMPONENTS
# ==============================================================================

# -- Node taints which will be tolerated for `Pod` [scheduling](https://kubernetes.io/docs/concepts/scheduling-eviction/assign-pod-node/).
tolerations: []

# -- Node labels to match for `Pod` [scheduling](https://kubernetes.io/docs/concepts/scheduling-eviction/assign-pod-node/).
nodeSelector: {}

# ==============================================================================
# DATABASE CONFIGURATION
# ==============================================================================

database:
  type: sqlite
  sqlite:
    databaseName: kagent.db
  postgres:
    url: postgres://postgres:kagent@pgsql-postgresql.kagent.svc.cluster.local:5432/postgres

# ==============================================================================
# CONTROLLER CONFIGURATION
# ==============================================================================

controller:
  replicas: 1
  loglevel: "info"

  # -- Namespaces the controller should watch.
  # If empty, the controller will watch ALL available namespaces.
  # @default -- [] (watches all available namespaces)
  watchNamespaces: []
  #  - watch-ns-1
  #  - watch-ns-2

  image:
    registry: cr.kagent.dev
    repository: kagent-dev/kagent/controller
    tag: "" # Will default to global, then Chart version
    pullPolicy: IfNotPresent
  resources:
    requests:
      cpu: 100m
      memory: 128Mi
    limits:
      cpu: 1
      memory: 512Mi
<<<<<<< HEAD
  env: [] # Additional environment variables for the controller can be added here

tools:
  loglevel: "debug"
  image:
    registry: ghcr.io
    repository: kagent-dev/kagent/tools
    tag: "0.0.10"
    pullPolicy: IfNotPresent
  resources:
    requests:
      cpu: 100m
      memory: 128Mi
    limits:
      cpu: 1000m
      memory: 512Mi
  prometheus:
    url: "prometheus.kagent.svc.cluster.local:9090"
    username: ""
    password: ""
  grafana: # kubectl port-forward svc/grafana 3000:3000
    url: "http://grafana.kagent.svc.cluster.local:3000"
    apiKey: ""
=======
  service:
    type: ClusterIP
    ports:
      port: 8083
      targetPort: 8083
  env: {}
>>>>>>> 0b0db7ec

# ==============================================================================
# UI CONFIGURATION
# ==============================================================================

ui:
  replicas: 1
  image:
    registry: cr.kagent.dev
    repository: kagent-dev/kagent/ui
    tag: ""
    pullPolicy: IfNotPresent
  resources:
    requests:
      cpu: 100m
      memory: 256Mi
    limits:
      cpu: 1000m
      memory: 1Gi
  service:
    type: ClusterIP
    ports:
      port: 80
      targetPort: 8080
  env: {} # Additional configuration key-value pairs for the ui ConfigMap

<<<<<<< HEAD
imagePullSecrets: []
nameOverride: ""
fullnameOverride: ""

# -- Override the namespace
# @default -- `.Release.Namespace`
namespaceOverride: ""

podAnnotations: {}

podSecurityContext: {}
  # fsGroup: 2000

securityContext: {}
  # capabilities:
  #   drop:
  #   - ALL
  # readOnlyRootFilesystem: true
  # runAsNonRoot: true
  # runAsUser: 1000

otel:
  tracing:
    enabled: true
    exporter:
      otlp:
        endpoint: http://host.docker.internal:4317
        timeout: 15
        insecure: true
=======
# ==============================================================================
# LLM PROVIDERS CONFIGURATION
# ==============================================================================
# https://kagent.dev/docs/getting-started/configuring-providers
>>>>>>> 0b0db7ec

providers:
  default: openAI
  openAI:
    provider: OpenAI
    model: "gpt-4.1-mini"
    apiKeySecretRef: kagent-openai
    apiKeySecretKey: OPENAI_API_KEY
    apiKey: ""
  ollama:
    provider: Ollama
    model: "llama3.2"
    config:
      host: host.docker.internal:11434
  anthropic:
    provider: Anthropic
    model: "claude-3-sonnet-20240229"
    apiKeySecretRef: kagent-anthropic
    apiKeySecretKey: ANTHROPIC_API_KEY
    apiKey: ""
  azureOpenAI:
    provider: AzureOpenAI
    model: "gpt-4.1-mini"
    apiKeySecretRef: kagent-azure-openai
    apiKeySecretKey: AZUREOPENAI_API_KEY
    apiKey: ""
    config:
      apiVersion: "2023-05-15"
      azureAdToken: ""
      azureDeployment: ""
      azureEndpoint: ""

# ==============================================================================
# BUILT-IN TOOLS
# ==============================================================================

kagent-tools:
  fullnameOverride: kagent-tools
  enabled: true
  replicaCount: 1
  tools:
    loglevel: "debug"

tools:
  grafana:
    url: http://grafana.kagent.svc.cluster.local:3000
    apiKey: ""

# ==============================================================================
# AGENTS
# ==============================================================================

agents:
  k8s-agent:
    enabled: true
  kgateway-agent:
    enabled: true
  istio-agent:
    enabled: true
  promql-agent:
    enabled: true
  observability-agent:
    enabled: true
  argo-rollouts-agent:
    enabled: true
  helm-agent:
    enabled: true
  cilium-policy-agent:
    enabled: true
  cilium-manager-agent:
    enabled: true
  cilium-debug-agent:
    enabled: true

# ==============================================================================
# EXTERNAL MCP SERVERS
# ==============================================================================

querydoc:
  enabled: true
  replicas: 1
  image:
    registry: ghcr.io
    repository: kagent-dev/doc2vec/mcp
    tag: 1.1.12
    pullPolicy: IfNotPresent
  resources:
    requests:
      cpu: 100m
      memory: 128Mi
    limits:
      cpu: 500m
      memory: 512Mi
  openai:
    apiKey: ""

# ==============================================================================
# OBSERVABILITY
# ==============================================================================

otel:
  tracing:
    enabled: false
    exporter:
      otlp:
        endpoint: http://host.docker.internal:4317
        timeout: 15
        insecure: true<|MERGE_RESOLUTION|>--- conflicted
+++ resolved
@@ -76,40 +76,14 @@
       cpu: 100m
       memory: 128Mi
     limits:
-      cpu: 1
+      cpu: 500m
       memory: 512Mi
-<<<<<<< HEAD
-  env: [] # Additional environment variables for the controller can be added here
-
-tools:
-  loglevel: "debug"
-  image:
-    registry: ghcr.io
-    repository: kagent-dev/kagent/tools
-    tag: "0.0.10"
-    pullPolicy: IfNotPresent
-  resources:
-    requests:
-      cpu: 100m
-      memory: 128Mi
-    limits:
-      cpu: 1000m
-      memory: 512Mi
-  prometheus:
-    url: "prometheus.kagent.svc.cluster.local:9090"
-    username: ""
-    password: ""
-  grafana: # kubectl port-forward svc/grafana 3000:3000
-    url: "http://grafana.kagent.svc.cluster.local:3000"
-    apiKey: ""
-=======
   service:
     type: ClusterIP
     ports:
       port: 8083
       targetPort: 8083
   env: {}
->>>>>>> 0b0db7ec
 
 # ==============================================================================
 # UI CONFIGURATION
@@ -136,42 +110,10 @@
       targetPort: 8080
   env: {} # Additional configuration key-value pairs for the ui ConfigMap
 
-<<<<<<< HEAD
-imagePullSecrets: []
-nameOverride: ""
-fullnameOverride: ""
-
-# -- Override the namespace
-# @default -- `.Release.Namespace`
-namespaceOverride: ""
-
-podAnnotations: {}
-
-podSecurityContext: {}
-  # fsGroup: 2000
-
-securityContext: {}
-  # capabilities:
-  #   drop:
-  #   - ALL
-  # readOnlyRootFilesystem: true
-  # runAsNonRoot: true
-  # runAsUser: 1000
-
-otel:
-  tracing:
-    enabled: true
-    exporter:
-      otlp:
-        endpoint: http://host.docker.internal:4317
-        timeout: 15
-        insecure: true
-=======
 # ==============================================================================
 # LLM PROVIDERS CONFIGURATION
 # ==============================================================================
 # https://kagent.dev/docs/getting-started/configuring-providers
->>>>>>> 0b0db7ec
 
 providers:
   default: openAI
