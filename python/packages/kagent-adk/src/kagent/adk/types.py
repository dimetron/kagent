--- conflicted
+++ resolved
@@ -285,12 +285,7 @@
                     timeout=remote_agent.timeout,
                     description=remote_agent.description,
                 )
-<<<<<<< HEAD
-                tools.append(AgentTool(agent=remote_a2a_agent, skip_summarization=True))
-=======
-
                 tools.append(AgentTool(agent=remote_a2a_agent))
->>>>>>> 01760e38
 
         return tools
 
