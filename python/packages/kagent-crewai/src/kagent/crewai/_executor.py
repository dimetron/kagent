import logging
import uuid
from datetime import datetime, timezone
from typing import Union, override

import httpx
from a2a.server.agent_execution import AgentExecutor
from a2a.server.agent_execution.context import RequestContext
from a2a.server.events.event_queue import EventQueue
from a2a.types import (
    Artifact,
    DataPart,
    Message,
    Part,
    Role,
    TaskArtifactUpdateEvent,
    TaskState,
    TaskStatus,
    TaskStatusUpdateEvent,
    TextPart,
)
from crewai import Crew, Flow
<<<<<<< HEAD
from pydantic import BaseModel
=======
from crewai.memory import LongTermMemory
>>>>>>> 01760e38

from ._listeners import A2ACrewAIListener
from ._memory import KagentMemoryStorage
from ._state import KagentFlowPersistence

logger = logging.getLogger(__name__)


class CrewAIAgentExecutorConfig(BaseModel):
    execution_timeout: float = 300.0


class CrewAIAgentExecutor(AgentExecutor):
    def __init__(
        self,
        *,
        crew: Union[Crew, Flow],
        app_name: str,
        config: CrewAIAgentExecutorConfig | None = None,
        http_client: httpx.AsyncClient,
    ):
        super().__init__()
        self._crew = crew
        self.app_name = app_name
        self._config = config or CrewAIAgentExecutorConfig()
        self._http_client = http_client

    @override
    async def cancel(self, context: RequestContext, event_queue: EventQueue):
        raise NotImplementedError("Cancellation is not implemented")

    @override
    async def execute(
        self,
        context: RequestContext,
        event_queue: EventQueue,
    ):
        if not context.message:
            raise ValueError("A2A request must have a message")

        if not context.current_task:
            await event_queue.enqueue_event(
                TaskStatusUpdateEvent(
                    task_id=context.task_id,
                    status=TaskStatus(
                        state=TaskState.submitted,
                        message=context.message,
                        timestamp=datetime.now(timezone.utc).isoformat(),
                    ),
                    context_id=context.context_id,
                    final=False,
                )
            )

        await event_queue.enqueue_event(
            TaskStatusUpdateEvent(
                task_id=context.task_id,
                status=TaskStatus(
                    state=TaskState.working,
                    timestamp=datetime.now(timezone.utc).isoformat(),
                ),
                context_id=context.context_id,
                final=False,
                metadata={
                    "app_name": self.app_name,
                    "session_id": context.context_id,
                },
            )
        )

        # This listener will capture and convert CrewAI events and enqueue them to A2A event queue
        A2ACrewAIListener(context, event_queue, self.app_name)

        try:
            inputs = None
            if context.message and context.message.parts:
                for part in context.message.parts:
                    if isinstance(part, DataPart):
                        inputs = part.root.data
                        break
            if inputs is None:
                user_input = context.get_user_input()
                inputs = {"input": user_input} if user_input else {}

            session_id = getattr(context, "session_id", context.context_id)
            user_id = getattr(context, "user_id", "admin@kagent.dev")

            if isinstance(self._crew, Flow):
                flow_class = type(self._crew)
                persistence = KagentFlowPersistence(
                    thread_id=session_id,
                    user_id=user_id,
                    base_url=str(self._http_client.base_url),
                )
                flow_instance = flow_class()
                flow_instance.persistence = persistence

                # setting "id" in flow input will enable reusing persisted flow state
                # if no flow state is persisted or if persistence is not enabled, this works like a normal kickoff
                inputs["id"] = session_id

                # output_text will be None if the last method in the flow does not return anything but updates the state instead
                output_text = await flow_instance.kickoff_async(inputs=inputs)
                result_text = output_text or flow_instance.state.model_dump_json()
            else:
                if self._crew.memory:
                    self._crew.long_term_memory = LongTermMemory(
                        KagentMemoryStorage(
                            thread_id=session_id,
                            user_id=user_id,
                            base_url=str(self._http_client.base_url),
                        )
                    )
                result = await self._crew.kickoff_async(inputs=inputs)
                result_text = str(result.raw or "No response was generated.")

            await event_queue.enqueue_event(
                TaskArtifactUpdateEvent(
                    task_id=context.task_id,
                    last_chunk=True,
                    context_id=context.context_id,
                    artifact=Artifact(
                        artifact_id=str(uuid.uuid4()),
                        parts=[Part(TextPart(text=result_text))],
                    ),
                )
            )
            await event_queue.enqueue_event(
                TaskStatusUpdateEvent(
                    task_id=context.task_id,
                    status=TaskStatus(
                        state=TaskState.completed,
                        timestamp=datetime.now(timezone.utc).isoformat(),
                    ),
                    context_id=context.context_id,
                    final=True,
                )
            )

        except Exception as e:
            logger.error(f"Error during CrewAI execution: {e}", exc_info=True)
            await event_queue.enqueue_event(
                TaskStatusUpdateEvent(
                    task_id=context.task_id,
                    status=TaskStatus(
                        state=TaskState.failed,
                        timestamp=datetime.now(timezone.utc).isoformat(),
                        message=Message(
                            message_id=str(uuid.uuid4()),
                            role=Role.agent,
                            parts=[Part(TextPart(text=str(e)))],
                        ),
                    ),
                    context_id=context.context_id,
                    final=True,
                )
            )<|MERGE_RESOLUTION|>--- conflicted
+++ resolved
@@ -19,12 +19,10 @@
     TaskStatusUpdateEvent,
     TextPart,
 )
+from pydantic import BaseModel
+
 from crewai import Crew, Flow
-<<<<<<< HEAD
-from pydantic import BaseModel
-=======
 from crewai.memory import LongTermMemory
->>>>>>> 01760e38
 
 from ._listeners import A2ACrewAIListener
 from ._memory import KagentMemoryStorage
