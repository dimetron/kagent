package database

import (
	"encoding/json"
	"fmt"
	"slices"

<<<<<<< HEAD
	"github.com/kagent-dev/kagent/go/controller/api/v1alpha1"
=======
	autogen_client "github.com/kagent-dev/kagent/go/internal/autogen/client"
>>>>>>> 44adef8f
	"github.com/kagent-dev/kagent/go/internal/utils"
	"gorm.io/gorm"
	"trpc.group/trpc-go/trpc-a2a-go/protocol"
)

type Client interface {
<<<<<<< HEAD
	// Store methods
	StoreFeedback(feedback *Feedback) error
	StoreSession(session *Session) error
	StoreAgent(agent *Agent) error
	StoreTask(task *protocol.Task) error
	StorePushNotification(config *protocol.TaskPushNotificationConfig) error
	StoreToolServer(toolServer *ToolServer) (*ToolServer, error)
	StoreMessages(messages ...*protocol.Message) error

	// Delete methods
=======
	CreateFeedback(feedback *Feedback) error
	CreateSession(session *Session) error
	CreateAgent(agent *Agent) error
	CreateToolServer(toolServer *ToolServer) (*ToolServer, error)
	CreateMessages(messages ...*protocol.Message) error
	CreateTask(task *protocol.Task) error
	CreatePushNotification(taskID string, config *protocol.TaskPushNotificationConfig) error

	UpsertAgent(agent *Agent) error

	RefreshToolsForServer(serverName string, tools []*autogen_client.NamedTool) error

>>>>>>> 44adef8f
	DeleteSession(sessionName string, userID string) error
	DeleteAgent(agentName string) error
	DeleteToolServer(serverName string) error
	DeleteTask(taskID string) error
<<<<<<< HEAD
	DeletePushNotification(taskID string) error
=======
>>>>>>> 44adef8f

	// Get methods
	GetSession(name string, userID string) (*Session, error)
	GetAgent(name string) (*Agent, error)
	GetTask(id string) (*protocol.Task, error)
	GetTool(name string) (*Tool, error)
	GetToolServer(name string) (*ToolServer, error)
<<<<<<< HEAD
	GetMessage(messageID string) (*protocol.Message, error)
	GetPushNotification(taskID string, configID string) (*protocol.TaskPushNotificationConfig, error)
=======
	GetTask(taskID string) (*Task, error)
	GetMessage(messageID string) (*Message, error)
	GetPushNotification(taskID string) (*protocol.TaskPushNotificationConfig, error)
>>>>>>> 44adef8f

	// List methods
	ListTools() ([]Tool, error)
	ListFeedback(userID string) ([]Feedback, error)
	ListSessionTasks(sessionID string, userID string) ([]*protocol.Task, error)
	ListSessions(userID string) ([]Session, error)
	ListTasks(userID string) ([]*protocol.Task, error)
	ListSessionsForAgent(agentID uint, userID string) ([]Session, error)
	ListAgents() ([]Agent, error)
	ListToolServers() ([]ToolServer, error)
	ListToolsForServer(serverName string) ([]Tool, error)
	ListMessagesForTask(taskID, userID string) ([]*protocol.Message, error)
	ListMessagesForSession(sessionID, userID string) ([]*protocol.Message, error)
	ListPushNotifications(taskID string) ([]*protocol.TaskPushNotificationConfig, error)

	// Helper methods
	RefreshToolsForServer(serverName string, tools ...*v1alpha1.MCPTool) error
}

type clientImpl struct {
	db *gorm.DB
}

func NewClient(dbManager *Manager) Client {
	return &clientImpl{
		db: dbManager.db,
	}
}

// CreateFeedback creates a new feedback record
func (c *clientImpl) StoreFeedback(feedback *Feedback) error {
	return create(c.db, feedback)
}

// CreateSession creates a new session record
func (c *clientImpl) StoreSession(session *Session) error {
	return create(c.db, session)
}

// CreateAgent creates a new agent record
func (c *clientImpl) StoreAgent(agent *Agent) error {
	return create(c.db, agent)
}

// CreateTask creates a new task record
func (c *clientImpl) CreateTask(task *protocol.Task) error {
	data, err := json.Marshal(task)
	if err != nil {
		return fmt.Errorf("failed to serialize task: %w", err)
	}

	return create(c.db, &Task{
		ID:        task.ID,
		SessionID: task.ContextID,
		UserID:    utils.GetGlobalUserID(),
		Data:      string(data),
	})
}

func (c *clientImpl) CreatePushNotification(taskID string, config *protocol.TaskPushNotificationConfig) error {
	data, err := json.Marshal(config)
	if err != nil {
		return fmt.Errorf("failed to serialize push notification config: %w", err)
	}

	return create(c.db, &PushNotification{
		TaskID: taskID,
		Data:   string(data),
	})
}

// UpsertAgent upserts an agent record
func (c *clientImpl) UpsertAgent(agent *Agent) error {
	return upsert(c.db, agent)
}

// CreateToolServer creates a new tool server record
func (c *clientImpl) StoreToolServer(toolServer *ToolServer) (*ToolServer, error) {
	err := create(c.db, toolServer)
	if err != nil {
		return nil, err
	}
	return toolServer, nil
}

// CreateTool creates a new tool record
func (c *clientImpl) StoreTool(tool *Tool) error {
	return create(c.db, tool)
}

// DeleteTask deletes a task by ID
func (c *clientImpl) DeleteTask(taskID string) error {
	return delete[Task](c.db, Clause{Key: "id", Value: taskID})
}

// DeleteSession deletes a session by name and user ID
func (c *clientImpl) DeleteSession(sessionName string, userID string) error {
	return delete[Session](c.db,
		Clause{Key: "name", Value: sessionName},
		Clause{Key: "user_id", Value: userID})
}

// DeleteAgent deletes an agent by name and user ID
func (c *clientImpl) DeleteAgent(agentName string) error {
	return delete[Agent](c.db, Clause{Key: "name", Value: agentName})
}

// DeleteToolServer deletes a tool server by name and user ID
func (c *clientImpl) DeleteToolServer(serverName string) error {
	return delete[ToolServer](c.db, Clause{Key: "name", Value: serverName})
}

func (c *clientImpl) GetTask(taskID string) (*Task, error) {
	return get[Task](c.db, Clause{Key: "id", Value: taskID})
}

// GetTaskMessages retrieves messages for a specific task
func (c *clientImpl) GetTaskMessages(taskID int) ([]*protocol.Message, error) {
	messages, err := list[Message](c.db, Clause{Key: "task_id", Value: taskID})
	if err != nil {
		return nil, err
	}

	protocolMessages := make([]*protocol.Message, 0, len(messages))
	for _, message := range messages {
		var protocolMessage protocol.Message
		if err := json.Unmarshal([]byte(message.Data), &protocolMessage); err != nil {
			return nil, fmt.Errorf("failed to deserialize message: %w", err)
		}
		protocolMessages = append(protocolMessages, &protocolMessage)
	}

	return protocolMessages, nil
}

// GetSession retrieves a session by name and user ID
func (c *clientImpl) GetSession(sessionName string, userID string) (*Session, error) {
	return get[Session](c.db,
		Clause{Key: "id", Value: sessionName},
		Clause{Key: "user_id", Value: userID})
}

// GetAgent retrieves an agent by name and user ID
func (c *clientImpl) GetAgent(agentName string) (*Agent, error) {
	return get[Agent](c.db, Clause{Key: "name", Value: agentName})
}

// GetTool retrieves a tool by provider (name) and user ID
func (c *clientImpl) GetTool(provider string) (*Tool, error) {
	return get[Tool](c.db, Clause{Key: "name", Value: provider})
}

// GetToolServer retrieves a tool server by name and user ID
func (c *clientImpl) GetToolServer(serverName string) (*ToolServer, error) {
	return get[ToolServer](c.db, Clause{Key: "name", Value: serverName})
}

// ListFeedback lists all feedback for a user
func (c *clientImpl) ListFeedback(userID string) ([]Feedback, error) {
	feedback, err := list[Feedback](c.db, Clause{Key: "user_id", Value: userID})
	if err != nil {
		return nil, err
	}

	return feedback, nil
}

func (c *clientImpl) StoreMessages(messages ...*protocol.Message) error {
	for _, message := range messages {
		if message == nil {
			continue
		}
<<<<<<< HEAD
		data, err := json.Marshal(message)
		if err != nil {
			return fmt.Errorf("failed to serialize message: %w", err)
		}

		dbMessage := Message{
			ID:        message.MessageID,
			Data:      string(data),
			SessionID: message.ContextID,
			TaskID:    message.TaskID,
			UserID:    utils.GetGlobalUserID(),
		}
		err = create(c.db, &dbMessage)
		if err != nil {
=======

		data, err := json.Marshal(message)
		if err != nil {
			return fmt.Errorf("failed to serialize message: %w", err)
		}

		dbMessage := Message{
			ID:        message.MessageID,
			Data:      string(data),
			SessionID: message.ContextID,
			TaskID:    message.TaskID,
			UserID:    utils.GetGlobalUserID(),
		}

		err = create(c.db, &dbMessage)
		if err != nil {
>>>>>>> 44adef8f
			return fmt.Errorf("failed to create message: %w", err)
		}
	}
	return nil
}

// ListRuns lists all runs for a user
func (c *clientImpl) ListTasks(userID string) ([]*protocol.Task, error) {
	tasks, err := list[Task](c.db, Clause{Key: "user_id", Value: userID})
	if err != nil {
		return nil, err
	}
	return ParseTasks(tasks)
}

// ListSessionRuns lists all runs for a specific session
func (c *clientImpl) ListSessionTasks(sessionID string, userID string) ([]*protocol.Task, error) {
	tasks, err := list[Task](c.db,
		Clause{Key: "session_id", Value: sessionID},
		Clause{Key: "user_id", Value: userID})
	if err != nil {
		return nil, err
	}

	return ParseTasks(tasks)
}

func (c *clientImpl) ListSessionsForAgent(agentID uint, userID string) ([]Session, error) {
	return list[Session](c.db,
		Clause{Key: "agent_id", Value: agentID},
		Clause{Key: "user_id", Value: userID})
}

// ListSessions lists all sessions for a user
func (c *clientImpl) ListSessions(userID string) ([]Session, error) {
	return list[Session](c.db, Clause{Key: "user_id", Value: userID})
}

// ListAgents lists all agents
func (c *clientImpl) ListAgents() ([]Agent, error) {
	return list[Agent](c.db)
}

// ListToolServers lists all tool servers for a user
func (c *clientImpl) ListToolServers() ([]ToolServer, error) {
	return list[ToolServer](c.db)
}

// ListTools lists all tools for a user
func (c *clientImpl) ListTools() ([]Tool, error) {
	return list[Tool](c.db)
}

// ListToolsForServer lists all tools for a specific server
func (c *clientImpl) ListToolsForServer(serverName string) ([]Tool, error) {
	return list[Tool](c.db, Clause{Key: "server_name", Value: serverName})
}

// RefreshToolsForServer refreshes a tool server
// TODO: Use a transaction to ensure atomicity
func (c *clientImpl) RefreshToolsForServer(serverName string, tools ...*v1alpha1.MCPTool) error {
	existingTools, err := c.ListToolsForServer(serverName)
	if err != nil {
		return err
	}

	// Check if the tool exists in the existing tools
	// If it does, update it
	// If it doesn't, create it
	// If it's in the existing tools but not in the new tools, delete it
	for _, tool := range tools {
		existingToolIndex := slices.IndexFunc(existingTools, func(t Tool) bool {
			return t.Name == tool.Name
		})
		if existingToolIndex != -1 {
			existingTool := existingTools[existingToolIndex]
			existingTool.ServerName = serverName
			existingTool.Description = tool.Description
			err = upsert(c.db, &existingTool)
			if err != nil {
				return err
			}
		} else {
			err = create(c.db, &Tool{
				Name:        tool.Name,
				ServerName:  serverName,
				Description: tool.Description,
			})
			if err != nil {
				return fmt.Errorf("failed to create tool %s: %v", tool.Name, err)
			}
		}
	}

	// Delete any tools that are in the existing tools but not in the new tools
	for _, existingTool := range existingTools {
		if !slices.ContainsFunc(tools, func(t *v1alpha1.MCPTool) bool {
			return t.Name == existingTool.Name
		}) {
			err = delete[Tool](c.db, Clause{Key: "name", Value: existingTool.Name})
			if err != nil {
				return fmt.Errorf("failed to delete tool %s: %v", existingTool.Name, err)
			}
		}
	}
	return nil
}

// ListMessagesForRun retrieves messages for a specific run (helper method)
func (c *clientImpl) ListMessagesForTask(taskID, userID string) ([]*protocol.Message, error) {
	messages, err := list[Message](c.db,
		Clause{Key: "task_id", Value: taskID},
		Clause{Key: "user_id", Value: userID})
	if err != nil {
		return nil, err
	}

	return ParseMessages(messages)
}

func (c *clientImpl) ListMessagesForSession(sessionID, userID string) ([]*protocol.Message, error) {
	messages, err := list[Message](c.db,
		Clause{Key: "session_id", Value: sessionID},
		Clause{Key: "user_id", Value: userID})
<<<<<<< HEAD
	if err != nil {
		return nil, err
	}

	return ParseMessages(messages)
}

// GetMessage retrieves a protocol message from the database
func (c *clientImpl) GetMessage(messageID string) (*protocol.Message, error) {
	dbMessage, err := get[Message](c.db, Clause{Key: "id", Value: messageID})
	if err != nil {
		return nil, fmt.Errorf("failed to get message: %w", err)
	}

	var message protocol.Message
	if err := json.Unmarshal([]byte(dbMessage.Data), &message); err != nil {
		return nil, fmt.Errorf("failed to deserialize message: %w", err)
	}

	return &message, nil
=======
}

// GetMessage retrieves a protocol message from the database
func (c *clientImpl) GetMessage(messageID string) (*Message, error) {
	dbMessage, err := get[Message](c.db, Clause{Key: "id", Value: messageID})
	if err != nil {
		return nil, fmt.Errorf("failed to get message: %w", err)
	}
	return dbMessage, nil
}

func (c *clientImpl) GetPushNotification(taskID string) (*protocol.TaskPushNotificationConfig, error) {
	dbPushNotification, err := get[PushNotification](c.db, Clause{Key: "task_id", Value: taskID})
	if err != nil {
		return nil, fmt.Errorf("failed to get push notification config: %w", err)
	}
	var config protocol.TaskPushNotificationConfig
	if err := json.Unmarshal([]byte(dbPushNotification.Data), &config); err != nil {
		return nil, fmt.Errorf("failed to deserialize push notification config: %w", err)
	}
	return &config, nil
>>>>>>> 44adef8f
}

// DeleteMessage deletes a protocol message from the database
func (c *clientImpl) DeleteMessage(messageID string) error {
	return delete[Message](c.db, Clause{Key: "id", Value: messageID})
}

// ListMessagesByContextID retrieves messages by context ID with optional limit
func (c *clientImpl) ListMessagesByContextID(contextID string, limit int) ([]protocol.Message, error) {
	var dbMessages []Message
	query := c.db.Where("session_id = ?", contextID).Order("created_at DESC")

	if limit > 0 {
		query = query.Limit(limit)
	}

	err := query.Find(&dbMessages).Error
	if err != nil {
		return nil, fmt.Errorf("failed to get messages: %w", err)
	}

	protocolMessages := make([]protocol.Message, 0, len(dbMessages))
	for _, dbMessage := range dbMessages {
		var protocolMessage protocol.Message
		if err := json.Unmarshal([]byte(dbMessage.Data), &protocolMessage); err != nil {
			return nil, fmt.Errorf("failed to deserialize message: %w", err)
		}
		protocolMessages = append(protocolMessages, protocolMessage)
	}

	return protocolMessages, nil
}

<<<<<<< HEAD
// StoreTask stores a MemoryCancellableTask in the database
func (c *clientImpl) StoreTask(task *protocol.Task) error {
	data, err := json.Marshal(task)
	if err != nil {
		return fmt.Errorf("failed to serialize task: %w", err)
	}

	dbTask := Task{
		ID:        task.ID,
		Data:      string(data),
		SessionID: task.ContextID,
	}

	return upsert(c.db, &dbTask)
}

// GetTask retrieves a MemoryCancellableTask from the database
func (c *clientImpl) GetTask(taskID string) (*protocol.Task, error) {
	dbTask, err := get[Task](c.db, Clause{Key: "id", Value: taskID})
	if err != nil {
		return nil, fmt.Errorf("failed to get task: %w", err)
	}

	var task protocol.Task
	if err := json.Unmarshal([]byte(dbTask.Data), &task); err != nil {
		return nil, fmt.Errorf("failed to deserialize task: %w", err)
	}

	return &task, nil
}

// TaskExists checks if a task exists in the database
func (c *clientImpl) TaskExists(taskID string) bool {
	var count int64
	c.db.Model(&Task{}).Where("id = ?", taskID).Count(&count)
	return count > 0
}

// DeleteTask deletes a task from the database
func (c *clientImpl) DeleteTask(taskID string) error {
	return delete[Task](c.db, Clause{Key: "id", Value: taskID})
}

=======
>>>>>>> 44adef8f
// StorePushNotification stores a push notification configuration in the database
func (c *clientImpl) StorePushNotification(config *protocol.TaskPushNotificationConfig) error {
	data, err := json.Marshal(config)
	if err != nil {
		return fmt.Errorf("failed to serialize push notification config: %w", err)
	}

	dbPushNotification := PushNotification{
		ID:     config.PushNotificationConfig.ID,
		TaskID: config.TaskID,
		Data:   string(data),
	}

	return upsert(c.db, &dbPushNotification)
}

<<<<<<< HEAD
// GetPushNotification retrieves a push notification configuration from the database
func (c *clientImpl) GetPushNotification(taskID string, configID string) (*protocol.TaskPushNotificationConfig, error) {
	dbPushNotification, err := get[PushNotification](c.db,
		Clause{Key: "task_id", Value: taskID},
		Clause{Key: "id", Value: configID})
	if err != nil {
		return nil, fmt.Errorf("failed to get push notification config: %w", err)
	}

	var config protocol.TaskPushNotificationConfig
	if err := json.Unmarshal([]byte(dbPushNotification.Data), &config); err != nil {
		return nil, fmt.Errorf("failed to deserialize push notification config: %w", err)
	}

	return &config, nil
}

func (c *clientImpl) ListPushNotifications(taskID string) ([]*protocol.TaskPushNotificationConfig, error) {
	pushNotifications, err := list[PushNotification](c.db, Clause{Key: "task_id", Value: taskID})
	if err != nil {
		return nil, err
	}

	protocolPushNotifications := make([]*protocol.TaskPushNotificationConfig, 0, len(pushNotifications))
	for _, pushNotification := range pushNotifications {
		var protocolPushNotification protocol.TaskPushNotificationConfig
		if err := json.Unmarshal([]byte(pushNotification.Data), &protocolPushNotification); err != nil {
			return nil, fmt.Errorf("failed to deserialize push notification config: %w", err)
		}
		protocolPushNotifications = append(protocolPushNotifications, &protocolPushNotification)
	}

	return protocolPushNotifications, nil
}

=======
>>>>>>> 44adef8f
// DeletePushNotification deletes a push notification configuration from the database
func (c *clientImpl) DeletePushNotification(taskID string) error {
	return delete[PushNotification](c.db, Clause{Key: "task_id", Value: taskID})
}<|MERGE_RESOLUTION|>--- conflicted
+++ resolved
@@ -5,18 +5,13 @@
 	"fmt"
 	"slices"
 
-<<<<<<< HEAD
 	"github.com/kagent-dev/kagent/go/controller/api/v1alpha1"
-=======
-	autogen_client "github.com/kagent-dev/kagent/go/internal/autogen/client"
->>>>>>> 44adef8f
 	"github.com/kagent-dev/kagent/go/internal/utils"
 	"gorm.io/gorm"
 	"trpc.group/trpc-go/trpc-a2a-go/protocol"
 )
 
 type Client interface {
-<<<<<<< HEAD
 	// Store methods
 	StoreFeedback(feedback *Feedback) error
 	StoreSession(session *Session) error
@@ -27,28 +22,11 @@
 	StoreMessages(messages ...*protocol.Message) error
 
 	// Delete methods
-=======
-	CreateFeedback(feedback *Feedback) error
-	CreateSession(session *Session) error
-	CreateAgent(agent *Agent) error
-	CreateToolServer(toolServer *ToolServer) (*ToolServer, error)
-	CreateMessages(messages ...*protocol.Message) error
-	CreateTask(task *protocol.Task) error
-	CreatePushNotification(taskID string, config *protocol.TaskPushNotificationConfig) error
-
-	UpsertAgent(agent *Agent) error
-
-	RefreshToolsForServer(serverName string, tools []*autogen_client.NamedTool) error
-
->>>>>>> 44adef8f
 	DeleteSession(sessionName string, userID string) error
 	DeleteAgent(agentName string) error
 	DeleteToolServer(serverName string) error
 	DeleteTask(taskID string) error
-<<<<<<< HEAD
 	DeletePushNotification(taskID string) error
-=======
->>>>>>> 44adef8f
 
 	// Get methods
 	GetSession(name string, userID string) (*Session, error)
@@ -56,14 +34,8 @@
 	GetTask(id string) (*protocol.Task, error)
 	GetTool(name string) (*Tool, error)
 	GetToolServer(name string) (*ToolServer, error)
-<<<<<<< HEAD
 	GetMessage(messageID string) (*protocol.Message, error)
 	GetPushNotification(taskID string, configID string) (*protocol.TaskPushNotificationConfig, error)
-=======
-	GetTask(taskID string) (*Task, error)
-	GetMessage(messageID string) (*Message, error)
-	GetPushNotification(taskID string) (*protocol.TaskPushNotificationConfig, error)
->>>>>>> 44adef8f
 
 	// List methods
 	ListTools() ([]Tool, error)
@@ -154,11 +126,6 @@
 	return create(c.db, tool)
 }
 
-// DeleteTask deletes a task by ID
-func (c *clientImpl) DeleteTask(taskID string) error {
-	return delete[Task](c.db, Clause{Key: "id", Value: taskID})
-}
-
 // DeleteSession deletes a session by name and user ID
 func (c *clientImpl) DeleteSession(sessionName string, userID string) error {
 	return delete[Session](c.db,
@@ -174,10 +141,6 @@
 // DeleteToolServer deletes a tool server by name and user ID
 func (c *clientImpl) DeleteToolServer(serverName string) error {
 	return delete[ToolServer](c.db, Clause{Key: "name", Value: serverName})
-}
-
-func (c *clientImpl) GetTask(taskID string) (*Task, error) {
-	return get[Task](c.db, Clause{Key: "id", Value: taskID})
 }
 
 // GetTaskMessages retrieves messages for a specific task
@@ -236,7 +199,6 @@
 		if message == nil {
 			continue
 		}
-<<<<<<< HEAD
 		data, err := json.Marshal(message)
 		if err != nil {
 			return fmt.Errorf("failed to serialize message: %w", err)
@@ -251,24 +213,6 @@
 		}
 		err = create(c.db, &dbMessage)
 		if err != nil {
-=======
-
-		data, err := json.Marshal(message)
-		if err != nil {
-			return fmt.Errorf("failed to serialize message: %w", err)
-		}
-
-		dbMessage := Message{
-			ID:        message.MessageID,
-			Data:      string(data),
-			SessionID: message.ContextID,
-			TaskID:    message.TaskID,
-			UserID:    utils.GetGlobalUserID(),
-		}
-
-		err = create(c.db, &dbMessage)
-		if err != nil {
->>>>>>> 44adef8f
 			return fmt.Errorf("failed to create message: %w", err)
 		}
 	}
@@ -393,7 +337,6 @@
 	messages, err := list[Message](c.db,
 		Clause{Key: "session_id", Value: sessionID},
 		Clause{Key: "user_id", Value: userID})
-<<<<<<< HEAD
 	if err != nil {
 		return nil, err
 	}
@@ -414,29 +357,6 @@
 	}
 
 	return &message, nil
-=======
-}
-
-// GetMessage retrieves a protocol message from the database
-func (c *clientImpl) GetMessage(messageID string) (*Message, error) {
-	dbMessage, err := get[Message](c.db, Clause{Key: "id", Value: messageID})
-	if err != nil {
-		return nil, fmt.Errorf("failed to get message: %w", err)
-	}
-	return dbMessage, nil
-}
-
-func (c *clientImpl) GetPushNotification(taskID string) (*protocol.TaskPushNotificationConfig, error) {
-	dbPushNotification, err := get[PushNotification](c.db, Clause{Key: "task_id", Value: taskID})
-	if err != nil {
-		return nil, fmt.Errorf("failed to get push notification config: %w", err)
-	}
-	var config protocol.TaskPushNotificationConfig
-	if err := json.Unmarshal([]byte(dbPushNotification.Data), &config); err != nil {
-		return nil, fmt.Errorf("failed to deserialize push notification config: %w", err)
-	}
-	return &config, nil
->>>>>>> 44adef8f
 }
 
 // DeleteMessage deletes a protocol message from the database
@@ -470,7 +390,6 @@
 	return protocolMessages, nil
 }
 
-<<<<<<< HEAD
 // StoreTask stores a MemoryCancellableTask in the database
 func (c *clientImpl) StoreTask(task *protocol.Task) error {
 	data, err := json.Marshal(task)
@@ -514,8 +433,6 @@
 	return delete[Task](c.db, Clause{Key: "id", Value: taskID})
 }
 
-=======
->>>>>>> 44adef8f
 // StorePushNotification stores a push notification configuration in the database
 func (c *clientImpl) StorePushNotification(config *protocol.TaskPushNotificationConfig) error {
 	data, err := json.Marshal(config)
@@ -532,7 +449,6 @@
 	return upsert(c.db, &dbPushNotification)
 }
 
-<<<<<<< HEAD
 // GetPushNotification retrieves a push notification configuration from the database
 func (c *clientImpl) GetPushNotification(taskID string, configID string) (*protocol.TaskPushNotificationConfig, error) {
 	dbPushNotification, err := get[PushNotification](c.db,
@@ -568,8 +484,6 @@
 	return protocolPushNotifications, nil
 }
 
-=======
->>>>>>> 44adef8f
 // DeletePushNotification deletes a push notification configuration from the database
 func (c *clientImpl) DeletePushNotification(taskID string) error {
 	return delete[PushNotification](c.db, Clause{Key: "task_id", Value: taskID})
